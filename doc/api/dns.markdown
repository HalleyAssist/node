# DNS

    Stability: 3 - Stable

Use `require('dns')` to access this module.

This module contains functions that belong to two different categories:

1) Functions that use the underlying operating system facilities to perform
name resolution, and that do not necessarily do any network communication.
This category contains only one function: `dns.lookup`. __Developers looking
to perform name resolution in the same way that other applications on the same
operating system behave should use `dns.lookup`.__

Here is an example that does a lookup of `www.google.com`.

    var dns = require('dns');

    dns.lookup('www.google.com', function onLookup(err, addresses, family) {
      console.log('addresses:', addresses);
    });

2) Functions that connect to an actual DNS server to perform name resolution,
and that _always_ use the network to perform DNS queries. This category
contains all functions in the `dns` module but `dns.lookup`. These functions
do not use the same set of configuration files than what `dns.lookup` uses.
For instance, _they do not use the configuration from `/etc/hosts`_. These
functions should be used by developers who do not want to use the underlying
operating system's facilities for name resolution, and instead want to
_always_ perform DNS queries.

Here is an example which resolves `'www.google.com'` then reverse
resolves the IP addresses which are returned.

    var dns = require('dns');

    dns.resolve4('www.google.com', function (err, addresses) {
      if (err) throw err;

      console.log('addresses: ' + JSON.stringify(addresses));

      addresses.forEach(function (a) {
        dns.reverse(a, function (err, hostnames) {
          if (err) {
            throw err;
          }

          console.log('reverse for ' + a + ': ' + JSON.stringify(hostnames));
        });
      });
    });

<<<<<<< HEAD
## dns.lookup(hostname[, options], callback)
=======
There are subtle consequences in choosing one or another, please consult the
[Implementation considerations section](#dns_implementation_considerations)
for more information.

## dns.lookup(domain, [family], callback)
>>>>>>> fe201969

Resolves a hostname (e.g. `'google.com'`) into the first found A (IPv4) or
AAAA (IPv6) record. `options` can be an object or integer. If `options` is
not provided, then IP v4 and v6 addresses are both valid. If `options` is
an integer, then it must be `4` or `6`.

Alternatively, `options` can be an object containing two properties,
`family` and `hints`. Both properties are optional. If `family` is provided,
it must be the integer `4` or `6`. If `family` is not provided then IP v4
and v6 addresses are accepted. The `hints` field, if present, should be one
or more of the supported `getaddrinfo` flags. If `hints` is not provided,
then no flags are passed to `getaddrinfo`. Multiple flags can be passed
through `hints` by logically `OR`ing their values. An example usage of
`options` is shown below.

```
{
  family: 4,
  hints: dns.ADDRCONFIG | dns.V4MAPPED
}
```

See [supported `getaddrinfo` flags](#dns_supported_getaddrinfo_flags) below for
more information on supported flags.

The callback has arguments `(err, address, family)`.  The `address` argument
is a string representation of a IP v4 or v6 address. The `family` argument
is either the integer 4 or 6 and denotes the family of `address` (not
necessarily the value initially passed to `lookup`).

On error, `err` is an `Error` object, where `err.code` is the error code.
Keep in mind that `err.code` will be set to `'ENOENT'` not only when
the hostname does not exist but also when the lookup fails in other ways
such as no available file descriptors.

`dns.lookup` doesn't necessarily have anything to do with the DNS protocol.
It's only an operating system facility that can associate name with addresses,
and vice versa.

Its implementation can have subtle but important consequences on the behavior
of any Node.js program. Please take some time to consult the [Implementation
considerations section](#dns_implementation_considerations) before using it.

# dns.lookupService(address, port, callback)

Resolves the given address and port into a hostname and service using
`getnameinfo`.

The callback has arguments `(err, hostname, service)`. The `hostname` and
`service` arguments are strings (e.g. `'localhost'` and `'http'` respectively).

On error, `err` is an `Error` object, where `err.code` is the error code.


## dns.resolve(hostname[, rrtype], callback)

Resolves a hostname (e.g. `'google.com'`) into an array of the record types
specified by rrtype.

Valid rrtypes are:

 * `'A'` (IPV4 addresses, default)
 * `'AAAA'` (IPV6 addresses)
 * `'MX'` (mail exchange records)
 * `'TXT'` (text records)
 * `'SRV'` (SRV records)
 * `'PTR'` (used for reverse IP lookups)
 * `'NS'` (name server records)
 * `'CNAME'` (canonical name records)
 * `'SOA'` (start of authority record)

The callback has arguments `(err, addresses)`.  The type of each item
in `addresses` is determined by the record type, and described in the
documentation for the corresponding lookup methods below.

On error, `err` is an `Error` object, where `err.code` is
one of the error codes listed below.


## dns.resolve4(hostname, callback)

The same as `dns.resolve()`, but only for IPv4 queries (`A` records).
`addresses` is an array of IPv4 addresses (e.g.
`['74.125.79.104', '74.125.79.105', '74.125.79.106']`).

## dns.resolve6(hostname, callback)

The same as `dns.resolve4()` except for IPv6 queries (an `AAAA` query).


## dns.resolveMx(hostname, callback)

The same as `dns.resolve()`, but only for mail exchange queries (`MX` records).

`addresses` is an array of MX records, each with a priority and an exchange
attribute (e.g. `[{'priority': 10, 'exchange': 'mx.example.com'},...]`).

## dns.resolveTxt(hostname, callback)

The same as `dns.resolve()`, but only for text queries (`TXT` records).
`addresses` is an 2-d array of the text records available for `hostname` (e.g.,
`[ ['v=spf1 ip4:0.0.0.0 ', '~all' ] ]`). Each sub-array contains TXT chunks of
one record. Depending on the use case, the could be either joined together or
treated separately.

## dns.resolveSrv(hostname, callback)

The same as `dns.resolve()`, but only for service records (`SRV` records).
`addresses` is an array of the SRV records available for `hostname`. Properties
of SRV records are priority, weight, port, and name (e.g.,
`[{'priority': 10, 'weight': 5, 'port': 21223, 'name': 'service.example.com'}, ...]`).

## dns.resolveSoa(hostname, callback)

The same as `dns.resolve()`, but only for start of authority record queries
(`SOA` record).

`addresses` is an object with the following structure:

```
{
  nsname: 'ns.example.com',
  hostmaster: 'root.example.com',
  serial: 2013101809,
  refresh: 10000,
  retry: 2400,
  expire: 604800,
  minttl: 3600
}
```

## dns.resolveNs(hostname, callback)

The same as `dns.resolve()`, but only for name server records (`NS` records).
`addresses` is an array of the name server records available for `hostname`
(e.g., `['ns1.example.com', 'ns2.example.com']`).

## dns.resolveCname(hostname, callback)

The same as `dns.resolve()`, but only for canonical name records (`CNAME`
records). `addresses` is an array of the canonical name records available for
`hostname` (e.g., `['bar.example.com']`).

## dns.reverse(ip, callback)

Reverse resolves an ip address to an array of hostnames.

The callback has arguments `(err, hostnames)`.

On error, `err` is an `Error` object, where `err.code` is
one of the error codes listed below.

## dns.getServers()

Returns an array of IP addresses as strings that are currently being used for
resolution

## dns.setServers(servers)

Given an array of IP addresses as strings, set them as the servers to use for
resolving

If you specify a port with the address it will be stripped, as the underlying
library doesn't support that.

This will throw if you pass invalid input.

## Error codes

Each DNS query can return one of the following error codes:

- `dns.NODATA`: DNS server returned answer with no data.
- `dns.FORMERR`: DNS server claims query was misformatted.
- `dns.SERVFAIL`: DNS server returned general failure.
- `dns.NOTFOUND`: Domain name not found.
- `dns.NOTIMP`: DNS server does not implement requested operation.
- `dns.REFUSED`: DNS server refused query.
- `dns.BADQUERY`: Misformatted DNS query.
- `dns.BADNAME`: Misformatted hostname.
- `dns.BADFAMILY`: Unsupported address family.
- `dns.BADRESP`: Misformatted DNS reply.
- `dns.CONNREFUSED`: Could not contact DNS servers.
- `dns.TIMEOUT`: Timeout while contacting DNS servers.
- `dns.EOF`: End of file.
- `dns.FILE`: Error reading file.
- `dns.NOMEM`: Out of memory.
- `dns.DESTRUCTION`: Channel is being destroyed.
- `dns.BADSTR`: Misformatted string.
- `dns.BADFLAGS`: Illegal flags specified.
- `dns.NONAME`: Given hostname is not numeric.
- `dns.BADHINTS`: Illegal hints flags specified.
- `dns.NOTINITIALIZED`: c-ares library initialization not yet performed.
- `dns.LOADIPHLPAPI`: Error loading iphlpapi.dll.
- `dns.ADDRGETNETWORKPARAMS`: Could not find GetNetworkParams function.
- `dns.CANCELLED`: DNS query cancelled.

<<<<<<< HEAD
## Supported getaddrinfo flags

The following flags can be passed as hints to `dns.lookup`.

- `dns.ADDRCONFIG`: Returned address types are determined by the types
of addresses supported by the current system. For example, IPv4 addresses
are only returned if the current system has at least one IPv4 address
configured. Loopback addresses are not considered.
- `dns.V4MAPPED`: If the IPv6 family was specified, but no IPv6 addresses
were found, then return IPv4 mapped IPv6 addresses.
=======
## Implementation considerations

Although `dns.lookup` and `dns.resolve*/dns.reverse` functions have the same
goal of associating a network name with a network address (or vice versa),
their behavior is quite different. These differences can have subtle but
significant consequences on the behavior of Node.js programs.

### dns.lookup

Under the hood, `dns.lookup` uses the same operating system facilities as most
other programs. For instance, `dns.lookup` will almost always resolve a given
name the same way as the `ping` command. On most POSIX-like operating systems,
the behavior of the `dns.lookup` function can be tweaked by changing settings
in `nsswitch.conf(5)` and/or `resolv.conf(5)`, but be careful that changing
these files will change the behavior of all other programs running on the same
operating system.

Though the call will be asynchronous from JavaScript's perspective, it is
implemented as a synchronous call to `getaddrinfo(3)` that runs on libuv's
threadpool. Because libuv's threadpool has a fixed size, it means that if for
whatever reason the call to `getaddrinfo(3)` takes a long time, other
operations that could run on libuv's threadpool (such as filesystem
operations) will experience degraded performance. In order to mitigate this
issue, one potential solution is to increase the size of libuv's threadpool by
setting the 'UV_THREADPOOL_SIZE' environment variable to a value greater than
4 (its current default value). For more information on libuv's threadpool, see
[the official libuv
documentation](http://docs.libuv.org/en/latest/threadpool.html).

### dns.resolve, functions starting with dns.resolve and dns.reverse

These functions are implemented quite differently than `dns.lookup`. They do
not use `getaddrinfo(3)` and they _always_ perform a DNS query on the network.
This network communication is always done asynchronously, and does not use
libuv's threadpool.

As a result, these functions cannot have the same negative impact on other
processing that happens on libuv's threadpool that `dns.lookup` can have.

They do not use the same set of configuration files than what `dns.lookup`
uses. For instance, _they do not use the configuration from `/etc/hosts`_.
>>>>>>> fe201969
<|MERGE_RESOLUTION|>--- conflicted
+++ resolved
@@ -50,15 +50,11 @@
       });
     });
 
-<<<<<<< HEAD
-## dns.lookup(hostname[, options], callback)
-=======
 There are subtle consequences in choosing one or another, please consult the
 [Implementation considerations section](#dns_implementation_considerations)
 for more information.
 
-## dns.lookup(domain, [family], callback)
->>>>>>> fe201969
+## dns.lookup(hostname[, options], callback)
 
 Resolves a hostname (e.g. `'google.com'`) into the first found A (IPv4) or
 AAAA (IPv6) record. `options` can be an object or integer. If `options` is
@@ -255,7 +251,6 @@
 - `dns.ADDRGETNETWORKPARAMS`: Could not find GetNetworkParams function.
 - `dns.CANCELLED`: DNS query cancelled.
 
-<<<<<<< HEAD
 ## Supported getaddrinfo flags
 
 The following flags can be passed as hints to `dns.lookup`.
@@ -266,7 +261,7 @@
 configured. Loopback addresses are not considered.
 - `dns.V4MAPPED`: If the IPv6 family was specified, but no IPv6 addresses
 were found, then return IPv4 mapped IPv6 addresses.
-=======
+
 ## Implementation considerations
 
 Although `dns.lookup` and `dns.resolve*/dns.reverse` functions have the same
@@ -307,5 +302,4 @@
 processing that happens on libuv's threadpool that `dns.lookup` can have.
 
 They do not use the same set of configuration files than what `dns.lookup`
-uses. For instance, _they do not use the configuration from `/etc/hosts`_.
->>>>>>> fe201969
+uses. For instance, _they do not use the configuration from `/etc/hosts`_.